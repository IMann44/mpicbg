/**
 * License: GPL
 *
 * This program is free software; you can redistribute it and/or
 * modify it under the terms of the GNU General Public License 2
 * as published by the Free Software Foundation.
 *
 * This program is distributed in the hope that it will be useful,
 * but WITHOUT ANY WARRANTY; without even the implied warranty of
 * MERCHANTABILITY or FITNESS FOR A PARTICULAR PURPOSE.  See the
 * GNU General Public License for more details.
 *
 * You should have received a copy of the GNU General Public License
 * along with this program; if not, write to the Free Software
 * Foundation, Inc., 59 Temple Place - Suite 330, Boston, MA  02111-1307, USA.
 * 
 * @author Stephan Saalfeld <saalfeld@mpi-cbg.de>
 *
 */
import ij.IJ;
import ij.ImagePlus;
import ij.ImageStack;
import ij.WindowManager;
import ij.plugin.PlugIn;
import ij.process.*;
import ij.gui.*;

import mpicbg.ij.SIFT;
import mpicbg.ij.TransformMeshMapping;
import mpicbg.imagefeatures.Feature;
import mpicbg.imagefeatures.Filter;
import mpicbg.imagefeatures.FloatArray2D;
import mpicbg.imagefeatures.FloatArray2DMOPS;
import mpicbg.imagefeatures.FloatArray2DSIFT;
import mpicbg.imagefeatures.FloatArray2DScaleOctave;
import mpicbg.imagefeatures.ImageArrayConverter;
import mpicbg.models.*;

import java.awt.Choice;
import java.awt.Component;
import java.awt.event.ItemEvent;
import java.awt.event.ItemListener;
import java.util.ArrayList;
import java.util.Collections;
import java.util.List;
import java.util.Vector;


public class Align_ElasticMeshStack implements PlugIn
{
	private static FloatArray2DSIFT.Param siftParam = new FloatArray2DSIFT.Param();
	
	/**
	 * Closest/next closest neighbour distance ratio
	 */
	private static float rod = 0.92f;
	
	/**
	 * Maximal allowed alignment error in px
	 */
	private static float maxEpsilon = 25.0f;
	
	/**
	 * Inlier/candidates ratio
	 */
	private static float minInlierRatio = 0.05f;
	
	/**
	 * Number of mesh vertices in horizontal direction.  A proper number for
	 * vertical direction is estimated automatically such that triangles are as
	 * equilateral as possible. 
	 */
	private static int numX = 32;

	/**
	 * The exponent applied to the distance of a point to a landmark.
	 * 
	 * [0 smooth, 1 less smooth ]
	 */
	private static float alpha = 1.0f;
	
	/**
	 * Implemeted transformation models for choice
	 */
	final static String[] modelStrings = new String[]{ "Translation", "Rigid", "Similarity", "Affine" };
	final static List< Class< ? extends Model > > modelClasses =
		new ArrayList< Class< ? extends Model > >();
	private static int localModelIndex = 1;
	private static int globalModelIndex = 1;
	private static Class< ? extends Model > localModelClass;
	private static Class< ? extends Model > globalModelClass;
	
	boolean showMesh = false;
	
	final ElasticMeshStack meshes = new ElasticMeshStack();
	final CoordinateTransformList models = new CoordinateTransformList();
	
	ImageStack stack, stackAligned;
	ImagePlus imp, impAligned;
	
	protected TransformMeshMapping mapping;
	
	public Align_ElasticMeshStack()
	{
		modelClasses.add( TranslationModel2D.class );
		modelClasses.add( RigidModel2D.class );
		modelClasses.add( SimilarityModel2D.class );
		modelClasses.add( AffineModel2D.class );
		
		localModelClass = modelClasses.get( localModelIndex );
		globalModelClass = modelClasses.get( globalModelIndex );
	}
	
	private boolean showDialog()
	{
		final GenericDialog gd = new GenericDialog( "Elastic Stack Registration" );
		
		gd.addMessage( "Scale Invariant Interest Point Detector:" );
		gd.addNumericField( "initial_gaussian_blur :", siftParam.initialSigma, 2, 6, "px" );
		gd.addNumericField( "steps_per_scale_octave :", siftParam.steps, 0 );
		gd.addNumericField( "minimum_image_size :", siftParam.minOctaveSize, 0, 6, "px" );
		gd.addNumericField( "maximum_image_size :", siftParam.maxOctaveSize, 0, 6, "px" );
		
		gd.addMessage( "Feature Descriptor:" );
		gd.addNumericField( "feature_descriptor_size :", siftParam.fdSize, 0 );
		gd.addNumericField( "feature_descriptor_orientation_bins :", siftParam.fdBins, 0 );
		gd.addNumericField( "closest/next_closest_ratio :", rod, 2 );
		
		gd.addMessage( "Geometric Consensus Filter:" );
		gd.addNumericField( "maximal_alignment_error :", ( imp.getWidth() + imp.getHeight() ) / 40, 2, 6, "px" );
		gd.addNumericField( "inlier_ratio :", minInlierRatio, 2 );
		gd.addChoice( "expected_global_transformation :", modelStrings, modelStrings[ globalModelIndex ] );
		
		gd.addMessage( "Mesh Transformation:" );
		gd.addNumericField( "horizontal_handles :", numX, 0 );
		gd.addNumericField( "alpha :", alpha, 2 );
		gd.addChoice( "desired_local_transformation :", modelStrings, modelStrings[ localModelIndex ] );
		
		gd.showDialog();
		
		if (gd.wasCanceled()) return false;
		
		siftParam.initialSigma = ( float )gd.getNextNumber();
		siftParam.steps = ( int )gd.getNextNumber();
		siftParam.minOctaveSize = ( int )gd.getNextNumber();
		siftParam.maxOctaveSize = ( int )gd.getNextNumber();
		
		siftParam.fdSize = ( int )gd.getNextNumber();
		siftParam.fdBins = ( int )gd.getNextNumber();
		rod = ( float )gd.getNextNumber();
		
		maxEpsilon = ( float )gd.getNextNumber();
		minInlierRatio = ( float )gd.getNextNumber();
		globalModelIndex = gd.getNextChoiceIndex();
		globalModelClass = modelClasses.get( globalModelIndex );
		
		numX = ( int )gd.getNextNumber();
		alpha = ( float )gd.getNextNumber();
		localModelIndex = gd.getNextChoiceIndex();
		localModelClass = modelClasses.get( localModelIndex );
		
		return true;
	}
	
	public void run( String arg )
    {
		if ( IJ.versionLessThan( "1.41n" ) ) return;
		
		/**
		 * Cleanup
		 */
		meshes.clear();
		
		List< Feature > features1;
		List< Feature > features2;
		ElasticMovingLeastSquaresMesh< ? > m1;
		ElasticMovingLeastSquaresMesh< ? > m2;
		
		imp = WindowManager.getCurrentImage();
		if ( imp == null )  { System.err.println( "You should have a stack open" ); return; }
		
		if ( !showDialog() ) return;		
		
		stack = imp.getStack();
		stackAligned = new ImageStack( stack.getWidth(), stack.getHeight() );
		for ( int i = 1; i <= stack.getSize(); ++i )
			stackAligned.addSlice( "", stack.getProcessor( i ).duplicate() );
		
		impAligned = new ImagePlus( imp.getTitle() + " aligned", stackAligned );
		impAligned.show();
			
		ImageProcessor ip;
			
<<<<<<< HEAD
		FloatArray2DSIFT sift = new FloatArray2DSIFT( fdSize, fdBins );
			
		FloatArray2D fa = new FloatArray2D( imp.getWidth(), imp.getHeight() );
		ImageArrayConverter.imageProcessorToFloatArray2D( stack.getProcessor( 1 ), fa );
		Filter.enhance( fa, 1.0f );
			
		float[] initial_kernel;
			
		if ( upscale )
		{
			FloatArray2D fat = new FloatArray2D( fa.width * 2 - 1, fa.height * 2 - 1 ); 
			FloatArray2DScaleOctave.upsample( fa, fat );
			fa = fat;
			initial_kernel = Filter.createGaussianKernel( ( float )Math.sqrt( initialSigma * initialSigma - 1.0 ), true );
		}
		else
			initial_kernel = Filter.createGaussianKernel( ( float )Math.sqrt( initialSigma * initialSigma - 0.25 ), true );
			
		fa = Filter.convolveSeparable( fa, initial_kernel, initial_kernel );
				
=======
		FloatArray2DSIFT sift = new FloatArray2DSIFT( siftParam );
		SIFT ijSIFT = new SIFT( sift );
		
		features2 = new ArrayList< Feature >();
>>>>>>> 964f8174
		long start_time = System.currentTimeMillis();
		IJ.log( "processing SIFT ..." );
		ijSIFT.extractFeatures( stack.getProcessor( 1 ), features2 );
		IJ.log( " took " + ( System.currentTimeMillis() - start_time ) + "ms" );	
		IJ.log( features2.size() + " features identified and processed" );
		
		m2 = new ElasticMovingLeastSquaresMesh( localModelClass, numX, imp.getWidth(), imp.getHeight(), alpha );
		
		meshes.addMesh( m2 );
			
		for ( int i = 1; i < stack.getSize(); ++i )
		{
<<<<<<< HEAD
			ImageArrayConverter.imageProcessorToFloatArray2D( stack.getProcessor( i + 1 ), fa );
			Filter.enhance( fa, 1.0f );
			
			if ( upscale )
			{
				FloatArray2D fat = new FloatArray2D( fa.width * 2 - 1, fa.height * 2 - 1 ); 
				FloatArray2DScaleOctave.upsample( fa, fat );
				fa = fat;
			}
				
			fa = Filter.convolveSeparable( fa, initial_kernel, initial_kernel );
			
=======
>>>>>>> 964f8174
			features1 = features2;
			m1 = m2;
				
			features2 = new ArrayList< Feature >();
			start_time = System.currentTimeMillis();
			IJ.log( "processing SIFT ..." );
			ijSIFT.extractFeatures( stack.getProcessor( i + 1 ), features2 );
			IJ.log( " took " + ( System.currentTimeMillis() - start_time ) + "ms" );
				
			IJ.log( features2.size() + " features identified and processed");
				
			m2 = new ElasticMovingLeastSquaresMesh( localModelClass, numX, imp.getWidth(), imp.getHeight(), alpha );
			
			start_time = System.currentTimeMillis();
			IJ.log( "identifying correspondences using brute force ..." );
			List< PointMatch > candidates = 
					FloatArray2DSIFT.createMatches( features2, features1, rod );
			IJ.log( " took " + ( System.currentTimeMillis() - start_time ) + "ms" );
				
			IJ.log( candidates.size() + " potentially corresponding features identified" );
				
			List< PointMatch > inliers = new ArrayList< PointMatch >();
			
			Model< ? > model;
			try
			{
				model = globalModelClass.newInstance();
			}
			catch ( Exception e )
			{
				e.printStackTrace();
				return;
			}
			
			boolean modelFound;
			try
			{
				modelFound = model.filterRansac(
						candidates,
						inliers,
						1000,
						maxEpsilon,
						minInlierRatio );
			}
			catch ( Exception e )
			{
				modelFound = false;
			}
			
			if ( modelFound )
			{
				IJ.log( inliers.size() + " corresponding features with an average displacement of " + ElasticMeshStack.decimalFormat.format( model.getCost() ) + "px identified." );
				IJ.log( "Estimated global transformation model: " + model );
				
				for ( final PointMatch pm : inliers )
				{
					final float[] here = pm.getP2().getL();
					final float[] there = pm.getP1().getL();
					Tile< ? > t = m1.findClosest( here );
					Tile< ? > o = m2.findClosest( there );
					
					m1.addMatchWeightedByDistance( new PointMatch( pm.getP2(), pm.getP1(), 0.01f ), alpha );
					m2.addMatchWeightedByDistance( new PointMatch( pm.getP1(), pm.getP2(), 0.01f ), alpha );
					
					t.addConnectedTile( o );
					o.addConnectedTile( t );
				}
				models.add( model );
			}
			else
			{
				try
				{
					models.add( globalModelClass.newInstance() );
				}
				catch ( Exception e )
				{
					e.printStackTrace();
					break;
				}
			}
			m2.apply( models );
			meshes.addMesh( m2 );
		}
		ArrayList< ElasticMovingLeastSquaresMesh< ? > > ms = meshes.meshes;
		//ElasticMovingLeastSquaresMesh mm = ms.get( stack.getSize() / 2 );
		ElasticMovingLeastSquaresMesh mm = ms.get( 0 );
		//Tile< ? > tc = mm.findClosest( new float[]{ imp.getWidth() / 2, imp.getHeight() / 2 } );
		//mm.fixTile( tc );
		
		IJ.log( "Optimizing..." );
		optimize();
		apply();
    }
	
	
	public void optimize()
	{
		try
		{
			meshes.optimize( Float.MAX_VALUE, 10000, 100, impAligned, stack, stackAligned );
			//meshes.optimizeAndFilter( Float.MAX_VALUE, 10000, 100, 2, impAligned, stack, stackAligned );
		}
		catch ( NotEnoughDataPointsException ex )
		{
			ex.printStackTrace( System.err );
		}
		catch ( IllDefinedDataPointsException ex )
		{
			ex.printStackTrace( System.err );
		}
	}
	
	public void apply()
	{
		final ArrayList< ElasticMovingLeastSquaresMesh< ? > > meshStack = meshes.meshes;
		for ( int i = 0; i < stack.getSize(); ++ i )
		{
			ElasticMovingLeastSquaresMesh mesh = meshStack.get( i );
			mapping = new TransformMeshMapping( mesh );
			mapping.mapInterpolated( stack.getProcessor( i + 1 ), stackAligned.getProcessor( i + 1 ) );
		}
		impAligned.updateAndDraw();
	}
}<|MERGE_RESOLUTION|>--- conflicted
+++ resolved
@@ -191,33 +191,10 @@
 			
 		ImageProcessor ip;
 			
-<<<<<<< HEAD
-		FloatArray2DSIFT sift = new FloatArray2DSIFT( fdSize, fdBins );
-			
-		FloatArray2D fa = new FloatArray2D( imp.getWidth(), imp.getHeight() );
-		ImageArrayConverter.imageProcessorToFloatArray2D( stack.getProcessor( 1 ), fa );
-		Filter.enhance( fa, 1.0f );
-			
-		float[] initial_kernel;
-			
-		if ( upscale )
-		{
-			FloatArray2D fat = new FloatArray2D( fa.width * 2 - 1, fa.height * 2 - 1 ); 
-			FloatArray2DScaleOctave.upsample( fa, fat );
-			fa = fat;
-			initial_kernel = Filter.createGaussianKernel( ( float )Math.sqrt( initialSigma * initialSigma - 1.0 ), true );
-		}
-		else
-			initial_kernel = Filter.createGaussianKernel( ( float )Math.sqrt( initialSigma * initialSigma - 0.25 ), true );
-			
-		fa = Filter.convolveSeparable( fa, initial_kernel, initial_kernel );
-				
-=======
 		FloatArray2DSIFT sift = new FloatArray2DSIFT( siftParam );
 		SIFT ijSIFT = new SIFT( sift );
 		
 		features2 = new ArrayList< Feature >();
->>>>>>> 964f8174
 		long start_time = System.currentTimeMillis();
 		IJ.log( "processing SIFT ..." );
 		ijSIFT.extractFeatures( stack.getProcessor( 1 ), features2 );
@@ -230,21 +207,6 @@
 			
 		for ( int i = 1; i < stack.getSize(); ++i )
 		{
-<<<<<<< HEAD
-			ImageArrayConverter.imageProcessorToFloatArray2D( stack.getProcessor( i + 1 ), fa );
-			Filter.enhance( fa, 1.0f );
-			
-			if ( upscale )
-			{
-				FloatArray2D fat = new FloatArray2D( fa.width * 2 - 1, fa.height * 2 - 1 ); 
-				FloatArray2DScaleOctave.upsample( fa, fat );
-				fa = fat;
-			}
-				
-			fa = Filter.convolveSeparable( fa, initial_kernel, initial_kernel );
-			
-=======
->>>>>>> 964f8174
 			features1 = features2;
 			m1 = m2;
 				
