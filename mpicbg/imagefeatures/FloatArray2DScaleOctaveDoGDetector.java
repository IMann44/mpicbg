/**
 * License: GPL
 *
 * This program is free software; you can redistribute it and/or
 * modify it under the terms of the GNU General Public License 2
 * as published by the Free Software Foundation.
 *
 * This program is distributed in the hope that it will be useful,
 * but WITHOUT ANY WARRANTY; without even the implied warranty of
 * MERCHANTABILITY or FITNESS FOR A PARTICULAR PURPOSE.  See the
 * GNU General Public License for more details.
 *
 * You should have received a copy of the GNU General Public License
 * along with this program; if not, write to the Free Software
 * Foundation, Inc., 59 Temple Place - Suite 330, Boston, MA  02111-1307, USA.
 *
 * @author Stephan Saalfeld <saalfeld@mpi-cbg.de>
 * @version 0.1b
 */
package mpicbg.imagefeatures;

import java.util.*;

<<<<<<< HEAD
import Jama.Matrix;


=======
import mpicbg.util.Matrix3x3;


/**
 * Difference Of Gaussian detector on top of a scale space octave as described
 * by Lowe (2004).
 * 
 * BibTeX:
 * <pre>
 * &#64;article{Lowe04,
 *   author  = {David G. Lowe},
 *   title   = {Distinctive Image Features from Scale-Invariant Keypoints},
 *   journal = {International Journal of Computer Vision},
 *   year    = {2004},
 *   volume  = {60},
 *   number  = {2},
 *   pages   = {91--110},
 * }
 * </pre>
 *  
 */
>>>>>>> 964f8174
public class FloatArray2DScaleOctaveDoGDetector
{
	/**
	 * minimal contrast of a candidate
	 */
	private static final float MIN_CONTRAST = 0.025f;
	
	/**
	 * maximal curvature ratio, higher values allow more edge-like responses
	 */
	private static final float MAX_CURVATURE = 10;
	private static final float MAX_CURVATURE_RATIO = ( MAX_CURVATURE + 1 ) * ( MAX_CURVATURE + 1 ) / MAX_CURVATURE;
	
	private FloatArray2DScaleOctave octave;
	
	/**
	 * detected candidates as float triples 0=>x, 1=>y, 2=>scale index
	 */
	private Vector< float[] > candidates;
	public Vector< float[] > getCandidates()
	{
		return candidates;
	}
	
	/**
	 * Constructor
	 */
	public FloatArray2DScaleOctaveDoGDetector()
	{
		octave = null;
		candidates = null;
	}
	
	public void run( FloatArray2DScaleOctave o )
	{
		octave = o;
		candidates = new Vector< float[] >();
		detectCandidates();
	}
	
	private void detectCandidates()
	{
		FloatArray2D[] d = octave.getD();
		
		for ( int i = d.length - 2; i >= 1; --i )
		{
			int ia = i - 1;
			int ib = i + 1;
			for ( int y = d[ i ].height - 2; y >= 1; --y )
			{
				int r = y * d[ i ].width;
				int ra = r - d[ i ].width;
				int rb = r + d[ i ].width;
				
				X : for ( int x = d[ i ].width - 2; x >= 1; --x )
				{
					int ic = i;
					int iac = ia;
					int ibc = ib;
					int yc = y;
					int rc = r;
					int rac = ra;
					int rbc = rb;
					int xc = x;
					int xa = xc - 1;
					int xb = xc + 1;
					float e111 = d[ ic ].data[ r + xc ];
					
					// check if d(x, y, i) is an extremum
					// do it pipeline-friendly ;)
					
					float   e000 = d[ iac ].data[ rac + xa ];
					boolean isMax = e000 < e111;
					boolean isMin = e000 > e111;
					if ( !( isMax || isMin ) ) continue;
					float   e100 = d[ iac ].data[ rac + xc ];
					isMax &= e100 < e111;
					isMin &= e100 > e111;
					if ( !( isMax || isMin ) ) continue;
					float e200 = d[ iac ].data[ rac + xb ];
					isMax &= e200 < e111;
					isMin &= e200 > e111;
					if ( !( isMax || isMin ) ) continue;
					
					float   e010 = d[ iac ].data[ rc + xa ];
					isMax &= e010 < e111;
					isMin &= e010 > e111;
					if ( !( isMax || isMin ) ) continue;
					float   e110 = d[ iac ].data[ rc + xc ];
					isMax &= e110 < e111;
					isMin &= e110 > e111;
					if ( !( isMax || isMin ) ) continue;
					float   e210 = d[ iac ].data[ rc + xb ];
					isMax &= e210 < e111;
					isMin &= e210 > e111;
					if ( !( isMax || isMin ) ) continue;
					
					float   e020 = d[ iac ].data[ rbc + xa ];
					isMax &= e020 < e111;
					isMin &= e020 > e111;
					if ( !( isMax || isMin ) ) continue;
					float   e120 = d[ iac ].data[ rbc + xc ];
					isMax &= e120 < e111;
					isMin &= e120 > e111;
					if ( !( isMax || isMin ) ) continue;
					float   e220 = d[ iac ].data[ rbc + xb ];
					isMax &= e220 < e111;
					isMin &= e220 > e111;
					if ( !( isMax || isMin ) ) continue;
					
					
					float   e001 = d[ ic ].data[ rac + xa ];
					isMax &= e001 < e111;
					isMin &= e001 > e111;
					if ( !( isMax || isMin ) ) continue;
					float   e101 = d[ ic ].data[ rac + xc ];
					isMax &= e101 < e111;
					isMin &= e101 > e111;
					if ( !( isMax || isMin ) ) continue;
					float   e201 = d[ ic ].data[ rac + xb ];
					isMax &= e201 < e111;
					isMin &= e201 > e111;
					if ( !( isMax || isMin ) ) continue;
					
					float   e011 = d[ ic ].data[ rc + xa ];
					isMax &= e011 < e111;
					isMin &= e011 > e111;
					if ( !( isMax || isMin ) ) continue;
					float   e211 = d[ ic ].data[ rc + xb ];
					isMax &= e211 < e111;
					isMin &= e211 > e111;
					if ( !( isMax || isMin ) ) continue;
					
					float   e021 = d[ ic ].data[ rbc + xa ];
					isMax &= e021 < e111;
					isMin &= e021 > e111;
					if ( !( isMax || isMin ) ) continue;
					float   e121 = d[ ic ].data[ rbc + xc ];
					isMax &= e121 < e111;
					isMin &= e121 > e111;
					if ( !( isMax || isMin ) ) continue;
					float   e221 = d[ ic ].data[ rbc + xb ];
					isMax &= e221 < e111;
					isMin &= e221 > e111;
					if ( !( isMax || isMin ) ) continue;
					
					
					float   e002 = d[ ibc ].data[ rac + xa ];
					isMax &= e002 < e111;
					isMin &= e002 > e111;
					if ( !( isMax || isMin ) ) continue;
					float   e102 = d[ ibc ].data[ rac + xc ];
					isMax &= e102 < e111;
					isMin &= e102 > e111;
					if ( !( isMax || isMin ) ) continue;
					float   e202 = d[ ibc ].data[ rac + xb ];
					isMax &= e202 < e111;
					isMin &= e202 > e111;
					if ( !( isMax || isMin ) ) continue;
					
					float   e012 = d[ ibc ].data[ rc + xa ];
					isMax &= e012 < e111;
					isMin &= e012 > e111;
					if ( !( isMax || isMin ) ) continue;
					float   e112 = d[ ibc ].data[ rc + xc ];
					isMax &= e112 < e111;
					isMin &= e112 > e111;
					if ( !( isMax || isMin ) ) continue;
					float   e212 = d[ ibc ].data[ rc + xb ];
					isMax &= e212 < e111;
					isMin &= e212 > e111;
					if ( !( isMax || isMin ) ) continue;
					
					float   e022 = d[ ibc ].data[ rbc + xa ];
					isMax &= e022 < e111;
					isMin &= e022 > e111;
					if ( !( isMax || isMin ) ) continue;
					float   e122 = d[ ibc ].data[ rbc + xc ];
					isMax &= e122 < e111;
					isMin &= e122 > e111;
					if ( !( isMax || isMin ) ) continue;
					float   e222 = d[ ibc ].data[ rbc + xb ];
					isMax &= e222 < e111;
					isMin &= e222 > e111;
					if ( !( isMax || isMin ) ) continue;
					
					// so it is an extremum, try to localize it with subpixel
					// accuracy, if it has to be moved for more than 0.5 in at
					// least one direction, try it again there but maximally 5
					// times
					
					boolean isLocalized = false;
					boolean isLocalizable = true;

					float dx;
				    float dy;
				    float di;
				    
				    float dxx;
				    float dyy;
				    float dii;

				    float dxy;
				    float dxi;
				    float dyi;
				    
				    float ox;
				    float oy;
				    float oi;
				    
				    float od = Float.MAX_VALUE;      // offset square distance
				    
				    float fx = 0;
				    float fy = 0;
				    float fi = 0;

					int t = 5; // maximal number of re-localizations 
				    do
					{
				    	--t;
				    	
						// derive at (x, y, i) by center of difference
					    dx = ( e211 - e011 ) / 2.0f;
					    dy = ( e121 - e101 ) / 2.0f;
					    di = ( e112 - e110 ) / 2.0f;
	
					    // create hessian at (x, y, i) by laplace
					    float e111_2 = 2.0f * e111;
					    dxx = e011 - e111_2 + e211;
					    dyy = e101 - e111_2 + e121;
					    dii = e110 - e111_2 + e112;
	
					    dxy = ( e221 - e021 - e201 + e001 ) / 4.0f;
					    dxi = ( e212 - e012 - e210 + e010 ) / 4.0f;
					    dyi = ( e122 - e102 - e120 + e100 ) / 4.0f;
					    
					    // invert hessian					    
					    final float det = Matrix3x3.det( dxx, dxy, dxi, dxy, dyy, dyi, dxi, dyi, dii );
					    if ( det == 0 ) continue X;
					    
					    final float hixx = ( dyy * dii - dyi * dyi ) / det;
					    final float hixy = ( dxi * dyi - dxy * dii ) / det;
					    final float hixi = ( dxy * dyi - dxi * dyy ) / det;
					    final float hiyy = ( dxx * dii - dxi * dxi ) / det;
					    final float hiyi = ( dxi * dxy - dxx * dyi ) / det;
					    final float hiii = ( dxx * dyy - dxy * dxy ) / det;
					    
					    // localize
					    ox = -hixx * dx - hixy * dy - hixx * di;
					    oy = -hixy * dx - hiyy * dy - hixy * di;
					    oi = -hixi * dx - hiyi * dy - hiii * di;

					    
					    float odc = ox * ox + oy * oy + oi * oi;
					    
					    if ( odc < 2.0f )
					    {
					    	if ( ( Math.abs( ox ) > 0.5 || Math.abs( oy ) > 0.5 || Math.abs( oi ) > 0.5 ) && odc < od )	
						    {
						    	od = odc;
						    	
						    	xc = ( int )Math.round( ( float )xc + ox );
						    	yc = ( int )Math.round( ( float )yc + oy );
						    	ic = ( int )Math.round( ( float )ic + oi );
						    	
						    	if ( xc < 1 || yc < 1 || ic < 1 || xc > d[ 0 ].width - 2 || yc > d[ 0 ].height - 2 || ic > d.length - 2 )
						    		isLocalizable = false;
						    	else
						    	{
						    		xa = xc - 1;
						    		xb = xc + 1;
						    		rc = yc * d[ ic ].width;
						    		rac = rc - d[ ic ].width;
						    		rbc = rc + d[ ic ].width;
						    		iac = ic - 1;
						    		ibc = ic + 1;
						    		
						    		e000 = d[ iac ].data[ rac + xa ];
						    		e100 = d[ iac ].data[ rac + xc ];
						    		e200 = d[ iac ].data[ rac + xb ];
									
									e010 = d[ iac ].data[ rc + xa ];
									e110 = d[ iac ].data[ rc + xc ];
									e210 = d[ iac ].data[ rc + xb ];
									
									e020 = d[ iac ].data[ rbc + xa ];
									e120 = d[ iac ].data[ rbc + xc ];
									e220 = d[ iac ].data[ rbc + xb ];
									
									
									e001 = d[ ic ].data[ rac + xa ];
									e101 = d[ ic ].data[ rac + xc ];
									e201 = d[ ic ].data[ rac + xb ];
									
									e011 = d[ ic ].data[ rc + xa ];
									e111 = d[ ic ].data[ rc + xc ];
									e211 = d[ ic ].data[ rc + xb ];
									
									e021 = d[ ic ].data[ rbc + xa ];
									e121 = d[ ic ].data[ rbc + xc ];
									e221 = d[ ic ].data[ rbc + xb ];
									
									
									e002 = d[ ibc ].data[ rac + xa ];
									e102 = d[ ibc ].data[ rac + xc ];
									e202 = d[ ibc ].data[ rac + xb ];
	
									e012 = d[ ibc ].data[ rc + xa ];
									e112 = d[ ibc ].data[ rc + xc ];
									e212 = d[ ibc ].data[ rc + xb ];
									
									e022 = d[ ibc ].data[ rbc + xa ];
									e122 = d[ ibc ].data[ rbc + xc ];
									e222 = d[ ibc ].data[ rbc + xb ];
						    	}
						    }
						    else 
						    {
						    	fx = ( float )xc + ox;
						    	fy = ( float )yc + oy;
						    	fi = ( float )ic + oi;
						    	
						    	if ( fx < 0 || fy < 0 || fi < 0 || fx > d[ 0 ].width - 1 || fy > d[ 0 ].height - 1 || fi > d.length - 1 )
						    		isLocalizable = false;
						    	else
						    		isLocalized = true;
						    }
					    }
					    else isLocalizable = false;
					}
					while ( !isLocalized && isLocalizable && t >= 0 );
				    // reject detections that could not be localized properly
				    
					if ( !isLocalized )
					{
//						System.err.println( "Localization failed (x: " + xc + ", y: " + yc + ", i: " + ic + ") => (ox: " + ox + ", oy: " + oy + ", oi: " + oi + ")" );
//						if ( ic < 1 || ic > d.length - 2 )
//							System.err.println( "  Detection outside octave." );						
						continue;
					}
					
					// reject detections with very low contrast
					
					if ( Math.abs( e111 + 0.5f * ( dx * ox + dy * oy + di * oi ) ) < MIN_CONTRAST ) continue;
					
					// reject edge responses
					
					float det = dxx * dyy - dxy * dxy;
				    float trace = dxx + dyy;
				    if ( trace * trace / det > MAX_CURVATURE_RATIO ) continue;

				    candidates.addElement( new float[]{ fx, fy, fi } );
					//candidates.addElement( new float[]{ x, y, i } );
				}
			}
		}
	}
}<|MERGE_RESOLUTION|>--- conflicted
+++ resolved
@@ -1,408 +1,402 @@
-/**
- * License: GPL
- *
- * This program is free software; you can redistribute it and/or
- * modify it under the terms of the GNU General Public License 2
- * as published by the Free Software Foundation.
- *
- * This program is distributed in the hope that it will be useful,
- * but WITHOUT ANY WARRANTY; without even the implied warranty of
- * MERCHANTABILITY or FITNESS FOR A PARTICULAR PURPOSE.  See the
- * GNU General Public License for more details.
- *
- * You should have received a copy of the GNU General Public License
- * along with this program; if not, write to the Free Software
- * Foundation, Inc., 59 Temple Place - Suite 330, Boston, MA  02111-1307, USA.
- *
- * @author Stephan Saalfeld <saalfeld@mpi-cbg.de>
- * @version 0.1b
- */
-package mpicbg.imagefeatures;
-
-import java.util.*;
-
-<<<<<<< HEAD
-import Jama.Matrix;
-
-
-=======
-import mpicbg.util.Matrix3x3;
-
-
-/**
- * Difference Of Gaussian detector on top of a scale space octave as described
- * by Lowe (2004).
- * 
- * BibTeX:
- * <pre>
- * &#64;article{Lowe04,
- *   author  = {David G. Lowe},
- *   title   = {Distinctive Image Features from Scale-Invariant Keypoints},
- *   journal = {International Journal of Computer Vision},
- *   year    = {2004},
- *   volume  = {60},
- *   number  = {2},
- *   pages   = {91--110},
- * }
- * </pre>
- *  
- */
->>>>>>> 964f8174
-public class FloatArray2DScaleOctaveDoGDetector
-{
-	/**
-	 * minimal contrast of a candidate
-	 */
-	private static final float MIN_CONTRAST = 0.025f;
-	
-	/**
-	 * maximal curvature ratio, higher values allow more edge-like responses
-	 */
-	private static final float MAX_CURVATURE = 10;
-	private static final float MAX_CURVATURE_RATIO = ( MAX_CURVATURE + 1 ) * ( MAX_CURVATURE + 1 ) / MAX_CURVATURE;
-	
-	private FloatArray2DScaleOctave octave;
-	
-	/**
-	 * detected candidates as float triples 0=>x, 1=>y, 2=>scale index
-	 */
-	private Vector< float[] > candidates;
-	public Vector< float[] > getCandidates()
-	{
-		return candidates;
-	}
-	
-	/**
-	 * Constructor
-	 */
-	public FloatArray2DScaleOctaveDoGDetector()
-	{
-		octave = null;
-		candidates = null;
-	}
-	
-	public void run( FloatArray2DScaleOctave o )
-	{
-		octave = o;
-		candidates = new Vector< float[] >();
-		detectCandidates();
-	}
-	
-	private void detectCandidates()
-	{
-		FloatArray2D[] d = octave.getD();
-		
-		for ( int i = d.length - 2; i >= 1; --i )
-		{
-			int ia = i - 1;
-			int ib = i + 1;
-			for ( int y = d[ i ].height - 2; y >= 1; --y )
-			{
-				int r = y * d[ i ].width;
-				int ra = r - d[ i ].width;
-				int rb = r + d[ i ].width;
-				
-				X : for ( int x = d[ i ].width - 2; x >= 1; --x )
-				{
-					int ic = i;
-					int iac = ia;
-					int ibc = ib;
-					int yc = y;
-					int rc = r;
-					int rac = ra;
-					int rbc = rb;
-					int xc = x;
-					int xa = xc - 1;
-					int xb = xc + 1;
-					float e111 = d[ ic ].data[ r + xc ];
-					
-					// check if d(x, y, i) is an extremum
-					// do it pipeline-friendly ;)
-					
-					float   e000 = d[ iac ].data[ rac + xa ];
-					boolean isMax = e000 < e111;
-					boolean isMin = e000 > e111;
-					if ( !( isMax || isMin ) ) continue;
-					float   e100 = d[ iac ].data[ rac + xc ];
-					isMax &= e100 < e111;
-					isMin &= e100 > e111;
-					if ( !( isMax || isMin ) ) continue;
-					float e200 = d[ iac ].data[ rac + xb ];
-					isMax &= e200 < e111;
-					isMin &= e200 > e111;
-					if ( !( isMax || isMin ) ) continue;
-					
-					float   e010 = d[ iac ].data[ rc + xa ];
-					isMax &= e010 < e111;
-					isMin &= e010 > e111;
-					if ( !( isMax || isMin ) ) continue;
-					float   e110 = d[ iac ].data[ rc + xc ];
-					isMax &= e110 < e111;
-					isMin &= e110 > e111;
-					if ( !( isMax || isMin ) ) continue;
-					float   e210 = d[ iac ].data[ rc + xb ];
-					isMax &= e210 < e111;
-					isMin &= e210 > e111;
-					if ( !( isMax || isMin ) ) continue;
-					
-					float   e020 = d[ iac ].data[ rbc + xa ];
-					isMax &= e020 < e111;
-					isMin &= e020 > e111;
-					if ( !( isMax || isMin ) ) continue;
-					float   e120 = d[ iac ].data[ rbc + xc ];
-					isMax &= e120 < e111;
-					isMin &= e120 > e111;
-					if ( !( isMax || isMin ) ) continue;
-					float   e220 = d[ iac ].data[ rbc + xb ];
-					isMax &= e220 < e111;
-					isMin &= e220 > e111;
-					if ( !( isMax || isMin ) ) continue;
-					
-					
-					float   e001 = d[ ic ].data[ rac + xa ];
-					isMax &= e001 < e111;
-					isMin &= e001 > e111;
-					if ( !( isMax || isMin ) ) continue;
-					float   e101 = d[ ic ].data[ rac + xc ];
-					isMax &= e101 < e111;
-					isMin &= e101 > e111;
-					if ( !( isMax || isMin ) ) continue;
-					float   e201 = d[ ic ].data[ rac + xb ];
-					isMax &= e201 < e111;
-					isMin &= e201 > e111;
-					if ( !( isMax || isMin ) ) continue;
-					
-					float   e011 = d[ ic ].data[ rc + xa ];
-					isMax &= e011 < e111;
-					isMin &= e011 > e111;
-					if ( !( isMax || isMin ) ) continue;
-					float   e211 = d[ ic ].data[ rc + xb ];
-					isMax &= e211 < e111;
-					isMin &= e211 > e111;
-					if ( !( isMax || isMin ) ) continue;
-					
-					float   e021 = d[ ic ].data[ rbc + xa ];
-					isMax &= e021 < e111;
-					isMin &= e021 > e111;
-					if ( !( isMax || isMin ) ) continue;
-					float   e121 = d[ ic ].data[ rbc + xc ];
-					isMax &= e121 < e111;
-					isMin &= e121 > e111;
-					if ( !( isMax || isMin ) ) continue;
-					float   e221 = d[ ic ].data[ rbc + xb ];
-					isMax &= e221 < e111;
-					isMin &= e221 > e111;
-					if ( !( isMax || isMin ) ) continue;
-					
-					
-					float   e002 = d[ ibc ].data[ rac + xa ];
-					isMax &= e002 < e111;
-					isMin &= e002 > e111;
-					if ( !( isMax || isMin ) ) continue;
-					float   e102 = d[ ibc ].data[ rac + xc ];
-					isMax &= e102 < e111;
-					isMin &= e102 > e111;
-					if ( !( isMax || isMin ) ) continue;
-					float   e202 = d[ ibc ].data[ rac + xb ];
-					isMax &= e202 < e111;
-					isMin &= e202 > e111;
-					if ( !( isMax || isMin ) ) continue;
-					
-					float   e012 = d[ ibc ].data[ rc + xa ];
-					isMax &= e012 < e111;
-					isMin &= e012 > e111;
-					if ( !( isMax || isMin ) ) continue;
-					float   e112 = d[ ibc ].data[ rc + xc ];
-					isMax &= e112 < e111;
-					isMin &= e112 > e111;
-					if ( !( isMax || isMin ) ) continue;
-					float   e212 = d[ ibc ].data[ rc + xb ];
-					isMax &= e212 < e111;
-					isMin &= e212 > e111;
-					if ( !( isMax || isMin ) ) continue;
-					
-					float   e022 = d[ ibc ].data[ rbc + xa ];
-					isMax &= e022 < e111;
-					isMin &= e022 > e111;
-					if ( !( isMax || isMin ) ) continue;
-					float   e122 = d[ ibc ].data[ rbc + xc ];
-					isMax &= e122 < e111;
-					isMin &= e122 > e111;
-					if ( !( isMax || isMin ) ) continue;
-					float   e222 = d[ ibc ].data[ rbc + xb ];
-					isMax &= e222 < e111;
-					isMin &= e222 > e111;
-					if ( !( isMax || isMin ) ) continue;
-					
-					// so it is an extremum, try to localize it with subpixel
-					// accuracy, if it has to be moved for more than 0.5 in at
-					// least one direction, try it again there but maximally 5
-					// times
-					
-					boolean isLocalized = false;
-					boolean isLocalizable = true;
-
-					float dx;
-				    float dy;
-				    float di;
-				    
-				    float dxx;
-				    float dyy;
-				    float dii;
-
-				    float dxy;
-				    float dxi;
-				    float dyi;
-				    
-				    float ox;
-				    float oy;
-				    float oi;
-				    
-				    float od = Float.MAX_VALUE;      // offset square distance
-				    
-				    float fx = 0;
-				    float fy = 0;
-				    float fi = 0;
-
-					int t = 5; // maximal number of re-localizations 
-				    do
-					{
-				    	--t;
-				    	
-						// derive at (x, y, i) by center of difference
-					    dx = ( e211 - e011 ) / 2.0f;
-					    dy = ( e121 - e101 ) / 2.0f;
-					    di = ( e112 - e110 ) / 2.0f;
-	
-					    // create hessian at (x, y, i) by laplace
-					    float e111_2 = 2.0f * e111;
-					    dxx = e011 - e111_2 + e211;
-					    dyy = e101 - e111_2 + e121;
-					    dii = e110 - e111_2 + e112;
-	
-					    dxy = ( e221 - e021 - e201 + e001 ) / 4.0f;
-					    dxi = ( e212 - e012 - e210 + e010 ) / 4.0f;
-					    dyi = ( e122 - e102 - e120 + e100 ) / 4.0f;
-					    
-					    // invert hessian					    
-					    final float det = Matrix3x3.det( dxx, dxy, dxi, dxy, dyy, dyi, dxi, dyi, dii );
-					    if ( det == 0 ) continue X;
-					    
-					    final float hixx = ( dyy * dii - dyi * dyi ) / det;
-					    final float hixy = ( dxi * dyi - dxy * dii ) / det;
-					    final float hixi = ( dxy * dyi - dxi * dyy ) / det;
-					    final float hiyy = ( dxx * dii - dxi * dxi ) / det;
-					    final float hiyi = ( dxi * dxy - dxx * dyi ) / det;
-					    final float hiii = ( dxx * dyy - dxy * dxy ) / det;
-					    
-					    // localize
-					    ox = -hixx * dx - hixy * dy - hixx * di;
-					    oy = -hixy * dx - hiyy * dy - hixy * di;
-					    oi = -hixi * dx - hiyi * dy - hiii * di;
-
-					    
-					    float odc = ox * ox + oy * oy + oi * oi;
-					    
-					    if ( odc < 2.0f )
-					    {
-					    	if ( ( Math.abs( ox ) > 0.5 || Math.abs( oy ) > 0.5 || Math.abs( oi ) > 0.5 ) && odc < od )	
-						    {
-						    	od = odc;
-						    	
-						    	xc = ( int )Math.round( ( float )xc + ox );
-						    	yc = ( int )Math.round( ( float )yc + oy );
-						    	ic = ( int )Math.round( ( float )ic + oi );
-						    	
-						    	if ( xc < 1 || yc < 1 || ic < 1 || xc > d[ 0 ].width - 2 || yc > d[ 0 ].height - 2 || ic > d.length - 2 )
-						    		isLocalizable = false;
-						    	else
-						    	{
-						    		xa = xc - 1;
-						    		xb = xc + 1;
-						    		rc = yc * d[ ic ].width;
-						    		rac = rc - d[ ic ].width;
-						    		rbc = rc + d[ ic ].width;
-						    		iac = ic - 1;
-						    		ibc = ic + 1;
-						    		
-						    		e000 = d[ iac ].data[ rac + xa ];
-						    		e100 = d[ iac ].data[ rac + xc ];
-						    		e200 = d[ iac ].data[ rac + xb ];
-									
-									e010 = d[ iac ].data[ rc + xa ];
-									e110 = d[ iac ].data[ rc + xc ];
-									e210 = d[ iac ].data[ rc + xb ];
-									
-									e020 = d[ iac ].data[ rbc + xa ];
-									e120 = d[ iac ].data[ rbc + xc ];
-									e220 = d[ iac ].data[ rbc + xb ];
-									
-									
-									e001 = d[ ic ].data[ rac + xa ];
-									e101 = d[ ic ].data[ rac + xc ];
-									e201 = d[ ic ].data[ rac + xb ];
-									
-									e011 = d[ ic ].data[ rc + xa ];
-									e111 = d[ ic ].data[ rc + xc ];
-									e211 = d[ ic ].data[ rc + xb ];
-									
-									e021 = d[ ic ].data[ rbc + xa ];
-									e121 = d[ ic ].data[ rbc + xc ];
-									e221 = d[ ic ].data[ rbc + xb ];
-									
-									
-									e002 = d[ ibc ].data[ rac + xa ];
-									e102 = d[ ibc ].data[ rac + xc ];
-									e202 = d[ ibc ].data[ rac + xb ];
-	
-									e012 = d[ ibc ].data[ rc + xa ];
-									e112 = d[ ibc ].data[ rc + xc ];
-									e212 = d[ ibc ].data[ rc + xb ];
-									
-									e022 = d[ ibc ].data[ rbc + xa ];
-									e122 = d[ ibc ].data[ rbc + xc ];
-									e222 = d[ ibc ].data[ rbc + xb ];
-						    	}
-						    }
-						    else 
-						    {
-						    	fx = ( float )xc + ox;
-						    	fy = ( float )yc + oy;
-						    	fi = ( float )ic + oi;
-						    	
-						    	if ( fx < 0 || fy < 0 || fi < 0 || fx > d[ 0 ].width - 1 || fy > d[ 0 ].height - 1 || fi > d.length - 1 )
-						    		isLocalizable = false;
-						    	else
-						    		isLocalized = true;
-						    }
-					    }
-					    else isLocalizable = false;
-					}
-					while ( !isLocalized && isLocalizable && t >= 0 );
-				    // reject detections that could not be localized properly
-				    
-					if ( !isLocalized )
-					{
-//						System.err.println( "Localization failed (x: " + xc + ", y: " + yc + ", i: " + ic + ") => (ox: " + ox + ", oy: " + oy + ", oi: " + oi + ")" );
-//						if ( ic < 1 || ic > d.length - 2 )
-//							System.err.println( "  Detection outside octave." );						
-						continue;
-					}
-					
-					// reject detections with very low contrast
-					
-					if ( Math.abs( e111 + 0.5f * ( dx * ox + dy * oy + di * oi ) ) < MIN_CONTRAST ) continue;
-					
-					// reject edge responses
-					
-					float det = dxx * dyy - dxy * dxy;
-				    float trace = dxx + dyy;
-				    if ( trace * trace / det > MAX_CURVATURE_RATIO ) continue;
-
-				    candidates.addElement( new float[]{ fx, fy, fi } );
-					//candidates.addElement( new float[]{ x, y, i } );
-				}
-			}
-		}
-	}
+/**
+ * License: GPL
+ *
+ * This program is free software; you can redistribute it and/or
+ * modify it under the terms of the GNU General Public License 2
+ * as published by the Free Software Foundation.
+ *
+ * This program is distributed in the hope that it will be useful,
+ * but WITHOUT ANY WARRANTY; without even the implied warranty of
+ * MERCHANTABILITY or FITNESS FOR A PARTICULAR PURPOSE.  See the
+ * GNU General Public License for more details.
+ *
+ * You should have received a copy of the GNU General Public License
+ * along with this program; if not, write to the Free Software
+ * Foundation, Inc., 59 Temple Place - Suite 330, Boston, MA  02111-1307, USA.
+ *
+ * @author Stephan Saalfeld <saalfeld@mpi-cbg.de>
+ * @version 0.1b
+ */
+package mpicbg.imagefeatures;
+
+import java.util.*;
+
+import mpicbg.util.Matrix3x3;
+
+
+/**
+ * Difference Of Gaussian detector on top of a scale space octave as described
+ * by Lowe (2004).
+ * 
+ * BibTeX:
+ * <pre>
+ * &#64;article{Lowe04,
+ *   author  = {David G. Lowe},
+ *   title   = {Distinctive Image Features from Scale-Invariant Keypoints},
+ *   journal = {International Journal of Computer Vision},
+ *   year    = {2004},
+ *   volume  = {60},
+ *   number  = {2},
+ *   pages   = {91--110},
+ * }
+ * </pre>
+ *  
+ */
+public class FloatArray2DScaleOctaveDoGDetector
+{
+	/**
+	 * minimal contrast of a candidate
+	 */
+	private static final float MIN_CONTRAST = 0.025f;
+	
+	/**
+	 * maximal curvature ratio, higher values allow more edge-like responses
+	 */
+	private static final float MAX_CURVATURE = 10;
+	private static final float MAX_CURVATURE_RATIO = ( MAX_CURVATURE + 1 ) * ( MAX_CURVATURE + 1 ) / MAX_CURVATURE;
+	
+	private FloatArray2DScaleOctave octave;
+	
+	/**
+	 * detected candidates as float triples 0=>x, 1=>y, 2=>scale index
+	 */
+	private Vector< float[] > candidates;
+	public Vector< float[] > getCandidates()
+	{
+		return candidates;
+	}
+	
+	/**
+	 * Constructor
+	 */
+	public FloatArray2DScaleOctaveDoGDetector()
+	{
+		octave = null;
+		candidates = null;
+	}
+	
+	public void run( FloatArray2DScaleOctave o )
+	{
+		octave = o;
+		candidates = new Vector< float[] >();
+		detectCandidates();
+	}
+	
+	private void detectCandidates()
+	{
+		FloatArray2D[] d = octave.getD();
+		
+		for ( int i = d.length - 2; i >= 1; --i )
+		{
+			int ia = i - 1;
+			int ib = i + 1;
+			for ( int y = d[ i ].height - 2; y >= 1; --y )
+			{
+				int r = y * d[ i ].width;
+				int ra = r - d[ i ].width;
+				int rb = r + d[ i ].width;
+				
+				X : for ( int x = d[ i ].width - 2; x >= 1; --x )
+				{
+					int ic = i;
+					int iac = ia;
+					int ibc = ib;
+					int yc = y;
+					int rc = r;
+					int rac = ra;
+					int rbc = rb;
+					int xc = x;
+					int xa = xc - 1;
+					int xb = xc + 1;
+					float e111 = d[ ic ].data[ r + xc ];
+					
+					// check if d(x, y, i) is an extremum
+					// do it pipeline-friendly ;)
+					
+					float   e000 = d[ iac ].data[ rac + xa ];
+					boolean isMax = e000 < e111;
+					boolean isMin = e000 > e111;
+					if ( !( isMax || isMin ) ) continue;
+					float   e100 = d[ iac ].data[ rac + xc ];
+					isMax &= e100 < e111;
+					isMin &= e100 > e111;
+					if ( !( isMax || isMin ) ) continue;
+					float e200 = d[ iac ].data[ rac + xb ];
+					isMax &= e200 < e111;
+					isMin &= e200 > e111;
+					if ( !( isMax || isMin ) ) continue;
+					
+					float   e010 = d[ iac ].data[ rc + xa ];
+					isMax &= e010 < e111;
+					isMin &= e010 > e111;
+					if ( !( isMax || isMin ) ) continue;
+					float   e110 = d[ iac ].data[ rc + xc ];
+					isMax &= e110 < e111;
+					isMin &= e110 > e111;
+					if ( !( isMax || isMin ) ) continue;
+					float   e210 = d[ iac ].data[ rc + xb ];
+					isMax &= e210 < e111;
+					isMin &= e210 > e111;
+					if ( !( isMax || isMin ) ) continue;
+					
+					float   e020 = d[ iac ].data[ rbc + xa ];
+					isMax &= e020 < e111;
+					isMin &= e020 > e111;
+					if ( !( isMax || isMin ) ) continue;
+					float   e120 = d[ iac ].data[ rbc + xc ];
+					isMax &= e120 < e111;
+					isMin &= e120 > e111;
+					if ( !( isMax || isMin ) ) continue;
+					float   e220 = d[ iac ].data[ rbc + xb ];
+					isMax &= e220 < e111;
+					isMin &= e220 > e111;
+					if ( !( isMax || isMin ) ) continue;
+					
+					
+					float   e001 = d[ ic ].data[ rac + xa ];
+					isMax &= e001 < e111;
+					isMin &= e001 > e111;
+					if ( !( isMax || isMin ) ) continue;
+					float   e101 = d[ ic ].data[ rac + xc ];
+					isMax &= e101 < e111;
+					isMin &= e101 > e111;
+					if ( !( isMax || isMin ) ) continue;
+					float   e201 = d[ ic ].data[ rac + xb ];
+					isMax &= e201 < e111;
+					isMin &= e201 > e111;
+					if ( !( isMax || isMin ) ) continue;
+					
+					float   e011 = d[ ic ].data[ rc + xa ];
+					isMax &= e011 < e111;
+					isMin &= e011 > e111;
+					if ( !( isMax || isMin ) ) continue;
+					float   e211 = d[ ic ].data[ rc + xb ];
+					isMax &= e211 < e111;
+					isMin &= e211 > e111;
+					if ( !( isMax || isMin ) ) continue;
+					
+					float   e021 = d[ ic ].data[ rbc + xa ];
+					isMax &= e021 < e111;
+					isMin &= e021 > e111;
+					if ( !( isMax || isMin ) ) continue;
+					float   e121 = d[ ic ].data[ rbc + xc ];
+					isMax &= e121 < e111;
+					isMin &= e121 > e111;
+					if ( !( isMax || isMin ) ) continue;
+					float   e221 = d[ ic ].data[ rbc + xb ];
+					isMax &= e221 < e111;
+					isMin &= e221 > e111;
+					if ( !( isMax || isMin ) ) continue;
+					
+					
+					float   e002 = d[ ibc ].data[ rac + xa ];
+					isMax &= e002 < e111;
+					isMin &= e002 > e111;
+					if ( !( isMax || isMin ) ) continue;
+					float   e102 = d[ ibc ].data[ rac + xc ];
+					isMax &= e102 < e111;
+					isMin &= e102 > e111;
+					if ( !( isMax || isMin ) ) continue;
+					float   e202 = d[ ibc ].data[ rac + xb ];
+					isMax &= e202 < e111;
+					isMin &= e202 > e111;
+					if ( !( isMax || isMin ) ) continue;
+					
+					float   e012 = d[ ibc ].data[ rc + xa ];
+					isMax &= e012 < e111;
+					isMin &= e012 > e111;
+					if ( !( isMax || isMin ) ) continue;
+					float   e112 = d[ ibc ].data[ rc + xc ];
+					isMax &= e112 < e111;
+					isMin &= e112 > e111;
+					if ( !( isMax || isMin ) ) continue;
+					float   e212 = d[ ibc ].data[ rc + xb ];
+					isMax &= e212 < e111;
+					isMin &= e212 > e111;
+					if ( !( isMax || isMin ) ) continue;
+					
+					float   e022 = d[ ibc ].data[ rbc + xa ];
+					isMax &= e022 < e111;
+					isMin &= e022 > e111;
+					if ( !( isMax || isMin ) ) continue;
+					float   e122 = d[ ibc ].data[ rbc + xc ];
+					isMax &= e122 < e111;
+					isMin &= e122 > e111;
+					if ( !( isMax || isMin ) ) continue;
+					float   e222 = d[ ibc ].data[ rbc + xb ];
+					isMax &= e222 < e111;
+					isMin &= e222 > e111;
+					if ( !( isMax || isMin ) ) continue;
+					
+					// so it is an extremum, try to localize it with subpixel
+					// accuracy, if it has to be moved for more than 0.5 in at
+					// least one direction, try it again there but maximally 5
+					// times
+					
+					boolean isLocalized = false;
+					boolean isLocalizable = true;
+
+					float dx;
+				    float dy;
+				    float di;
+				    
+				    float dxx;
+				    float dyy;
+				    float dii;
+
+				    float dxy;
+				    float dxi;
+				    float dyi;
+				    
+				    float ox;
+				    float oy;
+				    float oi;
+				    
+				    float od = Float.MAX_VALUE;      // offset square distance
+				    
+				    float fx = 0;
+				    float fy = 0;
+				    float fi = 0;
+
+					int t = 5; // maximal number of re-localizations 
+				    do
+					{
+				    	--t;
+				    	
+						// derive at (x, y, i) by center of difference
+					    dx = ( e211 - e011 ) / 2.0f;
+					    dy = ( e121 - e101 ) / 2.0f;
+					    di = ( e112 - e110 ) / 2.0f;
+	
+					    // create hessian at (x, y, i) by laplace
+					    float e111_2 = 2.0f * e111;
+					    dxx = e011 - e111_2 + e211;
+					    dyy = e101 - e111_2 + e121;
+					    dii = e110 - e111_2 + e112;
+	
+					    dxy = ( e221 - e021 - e201 + e001 ) / 4.0f;
+					    dxi = ( e212 - e012 - e210 + e010 ) / 4.0f;
+					    dyi = ( e122 - e102 - e120 + e100 ) / 4.0f;
+					    
+					    // invert hessian					    
+					    final float det = Matrix3x3.det( dxx, dxy, dxi, dxy, dyy, dyi, dxi, dyi, dii );
+					    if ( det == 0 ) continue X;
+					    
+					    final float hixx = ( dyy * dii - dyi * dyi ) / det;
+					    final float hixy = ( dxi * dyi - dxy * dii ) / det;
+					    final float hixi = ( dxy * dyi - dxi * dyy ) / det;
+					    final float hiyy = ( dxx * dii - dxi * dxi ) / det;
+					    final float hiyi = ( dxi * dxy - dxx * dyi ) / det;
+					    final float hiii = ( dxx * dyy - dxy * dxy ) / det;
+					    
+					    // localize
+					    ox = -hixx * dx - hixy * dy - hixx * di;
+					    oy = -hixy * dx - hiyy * dy - hixy * di;
+					    oi = -hixi * dx - hiyi * dy - hiii * di;
+
+					    
+					    float odc = ox * ox + oy * oy + oi * oi;
+					    
+					    if ( odc < 2.0f )
+					    {
+					    	if ( ( Math.abs( ox ) > 0.5 || Math.abs( oy ) > 0.5 || Math.abs( oi ) > 0.5 ) && odc < od )	
+						    {
+						    	od = odc;
+						    	
+						    	xc = ( int )Math.round( ( float )xc + ox );
+						    	yc = ( int )Math.round( ( float )yc + oy );
+						    	ic = ( int )Math.round( ( float )ic + oi );
+						    	
+						    	if ( xc < 1 || yc < 1 || ic < 1 || xc > d[ 0 ].width - 2 || yc > d[ 0 ].height - 2 || ic > d.length - 2 )
+						    		isLocalizable = false;
+						    	else
+						    	{
+						    		xa = xc - 1;
+						    		xb = xc + 1;
+						    		rc = yc * d[ ic ].width;
+						    		rac = rc - d[ ic ].width;
+						    		rbc = rc + d[ ic ].width;
+						    		iac = ic - 1;
+						    		ibc = ic + 1;
+						    		
+						    		e000 = d[ iac ].data[ rac + xa ];
+						    		e100 = d[ iac ].data[ rac + xc ];
+						    		e200 = d[ iac ].data[ rac + xb ];
+									
+									e010 = d[ iac ].data[ rc + xa ];
+									e110 = d[ iac ].data[ rc + xc ];
+									e210 = d[ iac ].data[ rc + xb ];
+									
+									e020 = d[ iac ].data[ rbc + xa ];
+									e120 = d[ iac ].data[ rbc + xc ];
+									e220 = d[ iac ].data[ rbc + xb ];
+									
+									
+									e001 = d[ ic ].data[ rac + xa ];
+									e101 = d[ ic ].data[ rac + xc ];
+									e201 = d[ ic ].data[ rac + xb ];
+									
+									e011 = d[ ic ].data[ rc + xa ];
+									e111 = d[ ic ].data[ rc + xc ];
+									e211 = d[ ic ].data[ rc + xb ];
+									
+									e021 = d[ ic ].data[ rbc + xa ];
+									e121 = d[ ic ].data[ rbc + xc ];
+									e221 = d[ ic ].data[ rbc + xb ];
+									
+									
+									e002 = d[ ibc ].data[ rac + xa ];
+									e102 = d[ ibc ].data[ rac + xc ];
+									e202 = d[ ibc ].data[ rac + xb ];
+	
+									e012 = d[ ibc ].data[ rc + xa ];
+									e112 = d[ ibc ].data[ rc + xc ];
+									e212 = d[ ibc ].data[ rc + xb ];
+									
+									e022 = d[ ibc ].data[ rbc + xa ];
+									e122 = d[ ibc ].data[ rbc + xc ];
+									e222 = d[ ibc ].data[ rbc + xb ];
+						    	}
+						    }
+						    else 
+						    {
+						    	fx = ( float )xc + ox;
+						    	fy = ( float )yc + oy;
+						    	fi = ( float )ic + oi;
+						    	
+						    	if ( fx < 0 || fy < 0 || fi < 0 || fx > d[ 0 ].width - 1 || fy > d[ 0 ].height - 1 || fi > d.length - 1 )
+						    		isLocalizable = false;
+						    	else
+						    		isLocalized = true;
+						    }
+					    }
+					    else isLocalizable = false;
+					}
+					while ( !isLocalized && isLocalizable && t >= 0 );
+				    // reject detections that could not be localized properly
+				    
+					if ( !isLocalized )
+					{
+//						System.err.println( "Localization failed (x: " + xc + ", y: " + yc + ", i: " + ic + ") => (ox: " + ox + ", oy: " + oy + ", oi: " + oi + ")" );
+//						if ( ic < 1 || ic > d.length - 2 )
+//							System.err.println( "  Detection outside octave." );						
+						continue;
+					}
+					
+					// reject detections with very low contrast
+					
+					if ( Math.abs( e111 + 0.5f * ( dx * ox + dy * oy + di * oi ) ) < MIN_CONTRAST ) continue;
+					
+					// reject edge responses
+					
+					float det = dxx * dyy - dxy * dxy;
+				    float trace = dxx + dyy;
+				    if ( trace * trace / det > MAX_CURVATURE_RATIO ) continue;
+
+				    candidates.addElement( new float[]{ fx, fy, fi } );
+					//candidates.addElement( new float[]{ x, y, i } );
+				}
+			}
+		}
+	}
 }