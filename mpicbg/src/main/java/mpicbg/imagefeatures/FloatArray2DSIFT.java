--- conflicted
+++ resolved
@@ -382,15 +382,9 @@
 		final int ORIENTATION_BINS = 36;
 		final float ORIENTATION_BIN_SIZE = 2.0f * ( float )Math.PI / ( float )ORIENTATION_BINS;
 		final float[] histogram_bins = new float[ ORIENTATION_BINS ];
-<<<<<<< HEAD
-		
+
 		final int scale = 1 << o;
-		
-=======
-
-		final int scale = ( int )Math.pow( 2, o );
-
->>>>>>> 42f6b12c
+
 		final FloatArray2DScaleOctave octave = octaves[ o ];
 
 		final float octave_sigma = octave.SIGMA[ 0 ] * ( float )Math.pow( 2.0f, c[ 2 ] / ( float )octave.STEPS );
